# the name of this package
PKG  := $(shell go list .)

.PHONY: bootstrap
bootstrap: testdata # set up the project for development

.PHONY: lint
lint: # lints the package for common code smells
	set -e; for f in `find . -name "*.go" -not -name "*.pb.go"`; do \
		out=`gofmt -s -d $$f`; \
		test -z "$$out" || (echo $$out && exit 1); \
	done
	which golint || go get -u golang.org/x/lint/golint
	golint -set_exit_status ./...
	go vet -all

.PHONY: quick
quick: testdata # runs all tests without the race detector or coverage
	go test $(PKGS)

.PHONY: tests
tests: testdata # runs all tests against the package with race detection and coverage percentage
	go test -race -cover ./...

.PHONY: cover
cover: testdata # runs all tests against the package, generating a coverage report and opening it in the browser
	go test -race -covermode=atomic -coverprofile=cover.out ./... || true
	go tool cover -html cover.out -o cover.html
	open cover.html

.PHONY: docs
docs: # starts a doc server and opens a browser window to this package
	(sleep 2 && open http://localhost:6060/pkg/$(PKG)/) &
	godoc -http=localhost:6060

.PHONY: testdata
testdata: testdata-graph testdata-go testdata/generated testdata/fdset.bin # generate all testdata

.PHONY: testdata-graph
testdata-graph: bin/protoc-gen-debug # parses the proto file sets in testdata/graph and renders binary CodeGeneratorRequest
	set -e; for subdir in `find ./testdata/graph -mindepth 1 -maxdepth 1 -type d`; do \
		protoc -I ./testdata/graph \
			--plugin=protoc-gen-debug=./bin/protoc-gen-debug \
			--debug_out="$$subdir:$$subdir" \
			`find $$subdir -name "*.proto"`; \
	done

testdata/generated: protoc-gen-go bin/protoc-gen-example
	which protoc-gen-go || (go install github.com/golang/protobuf/protoc-gen-go@v1.3.5)
	rm -rf ./testdata/generated && mkdir -p ./testdata/generated
	# generate the official go code, must be one directory at a time
	set -e; for subdir in `find ./testdata/protos -mindepth 1 -type d`; do \
		files=`find $$subdir -maxdepth 1 -name "*.proto"`; \
		[ ! -z "$$files" ] && \
		protoc -I ./testdata/protos \
			--go_out="$$GOPATH/src" \
			$$files; \
	done
	# generate using our demo plugin, don't need to go directory at a time
	set -e; for subdir in `find ./testdata/protos -mindepth 1 -maxdepth 1 -type d`; do \
		protoc -I ./testdata/protos \
			--plugin=protoc-gen-example=./bin/protoc-gen-example \
			--example_out="paths=source_relative:./testdata/generated" \
			`find $$subdir -name "*.proto"`; \
	done

testdata/fdset.bin:
	@protoc -I ./testdata/protos \
		-o ./testdata/fdset.bin \
		--include_imports \
		testdata/protos/**/*.proto

.PHONY: testdata-go
testdata-go: protoc-gen-go bin/protoc-gen-debug # generate go-specific testdata
	cd lang/go && $(MAKE) \
		testdata-names \
		testdata-packages \
		testdata-outputs

vendor: # install project dependencies
	which glide || (curl https://glide.sh/get | sh)
	glide install

.PHONY: protoc-gen-go
protoc-gen-go:
<<<<<<< HEAD
	which protoc-gen-go || (go get -u github.com/golang/protobuf/protoc-gen-go@v1.3.5)
=======
	which protoc-gen-go || (go install github.com/golang/protobuf/protoc-gen-go)
>>>>>>> faa4d12a

bin/protoc-gen-example: # creates the demo protoc plugin for demonstrating uses of PG*
	go build -o ./bin/protoc-gen-example ./testdata/protoc-gen-example

bin/protoc-gen-debug: # creates the protoc-gen-debug protoc plugin for output ProtoGeneratorRequest messages
	go build -o ./bin/protoc-gen-debug ./protoc-gen-debug

.PHONY: clean
clean:
	rm -rf vendor
	rm -rf bin
	rm -rf testdata/generated
	set -e; for f in `find . -name *.pb.bin`; do \
		rm $$f; \
	done
	set -e; for f in `find . -name *.pb.go`; do \
		rm $$f; \
	done<|MERGE_RESOLUTION|>--- conflicted
+++ resolved
@@ -83,11 +83,7 @@
 
 .PHONY: protoc-gen-go
 protoc-gen-go:
-<<<<<<< HEAD
-	which protoc-gen-go || (go get -u github.com/golang/protobuf/protoc-gen-go@v1.3.5)
-=======
 	which protoc-gen-go || (go install github.com/golang/protobuf/protoc-gen-go)
->>>>>>> faa4d12a
 
 bin/protoc-gen-example: # creates the demo protoc plugin for demonstrating uses of PG*
 	go build -o ./bin/protoc-gen-example ./testdata/protoc-gen-example
